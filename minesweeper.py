import itertools
import random
import time


class Minesweeper():
    """
    Minesweeper game representation
    """

    def __init__(self, height=8, width=8, mines=8):

        # Set initial width, height, and number of mines
        self.height = height
        self.width = width
        self.mines = set()

        # Initialize an empty field with no mines
        self.board = []
        for i in range(self.height):
            row = []
            for j in range(self.width):
                row.append(False)
            self.board.append(row)

        # Add mines randomly
        while len(self.mines) != mines:
            i = random.randrange(height)
            j = random.randrange(width)
            if not self.board[i][j]:
                self.mines.add((i, j))
                self.board[i][j] = True

        # At first, player has found no mines
        self.mines_found = set()

    def print(self):
        """
        Prints a text-based representation
        of where mines are located.
        """
        for i in range(self.height):
            print("--" * self.width + "-")
            for j in range(self.width):
                if self.board[i][j]:
                    print("|X", end="")
                else:
                    print("| ", end="")
            print("|")
        print("--" * self.width + "-")

    def is_mine(self, cell):
        i, j = cell
        return self.board[i][j]

    def nearby_mines(self, cell):
        """
        Returns the number of mines that are
        within one row and column of a given cell,
        not including the cell itself.
        """

        # Keep count of nearby mines
        count = 0

        # Loop over all cells within one row and column
        for i in range(cell[0] - 1, cell[0] + 2):
            for j in range(cell[1] - 1, cell[1] + 2):

                # Ignore the cell itself
                if (i, j) == cell:
                    continue

                # Update count if cell in bounds and is mine
                if 0 <= i < self.height and 0 <= j < self.width:
                    if self.board[i][j]:
                        count += 1

        return count

    def won(self):
        """
        Checks if all mines have been flagged.
        """
        return self.mines_found == self.mines


class Sentence():
    """
    Logical statement about a Minesweeper game
    A sentence consists of a set of board cells,
    and a count of the number of those cells which are mines.
    """

    def __init__(self, cells, count):
        self.cells = set(cells)
        self.count = count

    def __eq__(self, other):
        return self.cells == other.cells and self.count == other.count

    def __str__(self):
        return f"{self.cells} = {self.count}"

    def known_mines(self):
        """
        Returns the set of all cells in self.cells known to be mines.
        """
        if len(self.cells) == self.count:
            return self.cells

        return set()

    def known_safes(self):
        """
        Returns the set of all cells in self.cells known to be safe.
        """
        if (self.count == 0):
            return self.cells

        return set()

    def mark_mine(self, cell):
        """
        Updates internal knowledge representation given the fact that
        a cell is known to be a mine.
        """
        # Remove from self.cells
        if cell in self.cells:
            self.cells.remove(cell)
            self.count -= 1

    def mark_safe(self, cell):
        """
        Updates internal knowledge representation given the fact that
        a cell is known to be safe.
        """
        # Remove from self.cells
        if cell in self.cells:
            self.cells.remove(cell)


class MinesweeperAI():
    """
    Minesweeper game player
    """

    def __init__(self, height=8, width=8):

        # Set initial height and width
        self.height = height
        self.width = width

        # Keep track of which cells have been clicked on
        self.moves_made = set()

        # Keep track of cells known to be safe or mines
        self.mines = set()
        self.safes = set()

        # List of sentences about the game known to be true
        self.knowledge = []

    def mark_mine(self, cell):
        """
        Marks a cell as a mine, and updates all knowledge
        to mark that cell as a mine as well.
        """
        self.mines.add(cell)
        for sentence in self.knowledge:
            sentence.mark_mine(cell)

    def mark_safe(self, cell):
        """
        Marks a cell as safe, and updates all knowledge
        to mark that cell as safe as well.
        """
        self.safes.add(cell)
        for sentence in self.knowledge:
            sentence.mark_safe(cell)

    def mark_additional_cells(self):
        """
        Marks additional cells as safe or as mines if it can be
        concluded based on the AI's knowledge base.
        """
        mines = []
        safes = []
        for sentence in self.knowledge:
            # mark any additional cells as mines if it can be concluded based on the AI's knowledge base
            if sentence.known_mines():
                for cell in sentence.known_mines():
                    if cell in self.mines:
                        continue

                    mines.append(cell)

                continue

            # mark any additional cells as safe if it can be concluded based on the AI's knowledge base
            if sentence.known_safes():
                for cell in sentence.known_safes():
                    if cell in self.safes:
                        continue

                    safes.append(cell)

                continue

        for mine in mines:
            self.mark_mine(mine)

        for safe in safes:
            self.mark_safe(safe)

    def add_knowledge(self, cell, count):
        """
        Called when the Minesweeper board tells us, for a given
        safe cell, how many neighboring cells have mines in them.

        This function should:
            1) mark the cell as a move that has been made
            2) mark the cell as safe
            3) add a new sentence to the AI's knowledge base
               based on the value of `cell` and `count`
            4) mark any additional cells as safe or as mines
               if it can be concluded based on the AI's knowledge base
            5) add any new sentences to the AI's knowledge base
               if they can be inferred from existing knowledge
        """
        self.moves_made.add(cell)
        self.mark_safe(cell)

        # Add a new sentence to the knowledge base
        neighbors = set()
        for row in range(cell[0] - 1, cell[0] + 2):
            for col in range(cell[1] - 1, cell[1] + 2):
                neighbor = (row, col)
<<<<<<< HEAD

                if (
                    neighbor in self.safes or
                    neighbor in self.mines or
                    neighbor == cell or
                    row >= self.height or
                    row < 0 or
                    col < 0 or
                    col >= self.width):
                    continue

                neighbors.add(neighbor)

        if (len(neighbors) <= 0):
            return None
=======

                if neighbor in self.mines:
                    count -= 1
                    continue

                if (
                    neighbor in self.safes or
                    neighbor == cell or
                    row >= self.height or
                    row < 0 or
                    col < 0 or
                    col >= self.width):
                    continue

                neighbors.add(neighbor)

        if (len(neighbors) > 0):
            sentence = Sentence(
                cells=neighbors,
                count=count
            )
>>>>>>> 857d8108

            self.knowledge.append(sentence)

        self.mark_additional_cells()

<<<<<<< HEAD
        self.mark_additional_cells()

        newInferences = True

        while newInferences:
            newInferences = False
            knownSafes = set()
            knownMines = set()

            for sentence in self.knowledge:
                if sentence.known_safes():
                    knownSafes.update(sentence.known_safes())
                if sentence.known_mines():
                    knownMines.update(sentence.known_mines())

            for cell in knownSafes:
                if cell not in self.safes:
                    self.mark_safe(cell)
                    newInferences = True

            for cell in knownMines:
                if cell not in self.mines:
                    self.mark_mine(cell)
                    newInferences = True

            newSentences = []
            for sentence in self.knowledge:
                # infer new sentences
                for potential_subset in self.knowledge:
=======
        newInferences = True

        while newInferences:
            newInferences = False
            knownSafes = set()
            knownMines = set()

            for sentence in self.knowledge:
                if sentence.known_safes():
                    knownSafes.update(sentence.known_safes())
                if sentence.known_mines():
                    knownMines.update(sentence.known_mines())

            for cell in knownSafes:
                if cell not in self.safes:
                    self.mark_safe(cell)
                    newInferences = True

            for cell in knownMines:
                if cell not in self.mines:
                    self.mark_mine(cell)
                    newInferences = True

            newSentences = []
            for sentence in self.knowledge.copy():
                # infer new sentences
                for potential_subset in self.knowledge.copy():
>>>>>>> 857d8108
                    if sentence == potential_subset:
                        continue

                    if potential_subset.cells.issubset(sentence.cells):
                        new_count = sentence.count - potential_subset.count
                        new_cells = sentence.cells - potential_subset.cells

                        newSentence = Sentence(
                            cells=new_cells,
                            count=new_count
                        )

<<<<<<< HEAD
                        if newSentence in self.knowledge:
                            continue

                        newSentences.append(newSentence)
                        newInferences = True

=======
                        if len(new_cells) > 0 and newSentence not in self.knowledge:
                            newSentences.append(newSentence)
                            newInferences = True

>>>>>>> 857d8108
            if len(newSentences) <= 0:
                continue

            for sentence in newSentences:
                self.knowledge.append(sentence)

        self.mark_additional_cells()

        return None

    def make_safe_move(self):
        """
        Returns a safe cell to choose on the Minesweeper board.
        The move must be known to be safe, and not already a move
        that has been made.

        This function may use the knowledge in self.mines, self.safes
        and self.moves_made, but should not modify any of those values.
        """
        for cell in self.safes:
            if (
                cell in self.moves_made):
                continue

            return cell

        return None

    def make_random_move(self):
        """
        Returns a move to make on the Minesweeper board.
        Should choose randomly among cells that:
            1) have not already been chosen, and
            2) are not known to be mines
        """
        possibleMoves = []
        for row in range(self.height):
            for col in range(self.width):
                cell = (row, col)

                if cell in self.moves_made or cell in self.mines:
                    continue

                possibleMoves.append(cell)

        if len(possibleMoves) == 0:
            return None

        moveMade = random.choice(possibleMoves)

        self.moves_made.add(moveMade)

        return moveMade

<<<<<<< HEAD
# game = Minesweeper(8,8,8)
# ai = MinesweeperAI(8,8)
# while True:
#     move = ai.make_safe_move()
#     if move is None:
#         move = ai.make_random_move()
#         if move is None:
#             flags = ai.mines.copy()
#             print("No moves left to make.")
#             break
#         else:
#             print(move, "No known safe moves, AI making random move.")
#     else:
#         print(move, "AI making safe move.")

#     if move:
#         if game.is_mine(move):
#             print(move, "Stepped on mine")

#             print(ai.safes, ai.mines, ai.moves_made)
#             break
#         else:
#             nearby = game.nearby_mines(move)
#             ai.add_knowledge(move, nearby)

#     time.sleep(1)
=======

def test_minesweeper_ai():
    # Initialize the game and AI
    game = Minesweeper(height=4, width=4, mines=1)
    ai = MinesweeperAI(height=4, width=4)

    # Manually set a known mine for this test case
    known_mine = (0, 0)
    game.mines.add(known_mine)
    game.board[0][0] = True

    # Inform AI of the known mine
    ai.mark_mine(known_mine)

    # Manually add a sentence to AI's knowledge
    ai.knowledge.append(Sentence({(1, 2), (0, 3), (1, 3)}, 1))

    # Invoke add_knowledge on a cell that is safe
    ai.add_knowledge((1, 1), 1)

    # Check the knowledge base and state of AI
    print(f"Mines: {ai.mines}")
    print(f"Safes: {ai.safes}")
    for sentence in ai.knowledge:
        print(f"Sentence: {sentence}")

test_minesweeper_ai()
>>>>>>> 857d8108
<|MERGE_RESOLUTION|>--- conflicted
+++ resolved
@@ -1,7 +1,5 @@
 import itertools
 import random
-import time
-
 
 class Minesweeper():
     """
@@ -236,23 +234,6 @@
         for row in range(cell[0] - 1, cell[0] + 2):
             for col in range(cell[1] - 1, cell[1] + 2):
                 neighbor = (row, col)
-<<<<<<< HEAD
-
-                if (
-                    neighbor in self.safes or
-                    neighbor in self.mines or
-                    neighbor == cell or
-                    row >= self.height or
-                    row < 0 or
-                    col < 0 or
-                    col >= self.width):
-                    continue
-
-                neighbors.add(neighbor)
-
-        if (len(neighbors) <= 0):
-            return None
-=======
 
                 if neighbor in self.mines:
                     count -= 1
@@ -274,13 +255,9 @@
                 cells=neighbors,
                 count=count
             )
->>>>>>> 857d8108
 
             self.knowledge.append(sentence)
 
-        self.mark_additional_cells()
-
-<<<<<<< HEAD
         self.mark_additional_cells()
 
         newInferences = True
@@ -307,38 +284,9 @@
                     newInferences = True
 
             newSentences = []
-            for sentence in self.knowledge:
-                # infer new sentences
-                for potential_subset in self.knowledge:
-=======
-        newInferences = True
-
-        while newInferences:
-            newInferences = False
-            knownSafes = set()
-            knownMines = set()
-
-            for sentence in self.knowledge:
-                if sentence.known_safes():
-                    knownSafes.update(sentence.known_safes())
-                if sentence.known_mines():
-                    knownMines.update(sentence.known_mines())
-
-            for cell in knownSafes:
-                if cell not in self.safes:
-                    self.mark_safe(cell)
-                    newInferences = True
-
-            for cell in knownMines:
-                if cell not in self.mines:
-                    self.mark_mine(cell)
-                    newInferences = True
-
-            newSentences = []
             for sentence in self.knowledge.copy():
                 # infer new sentences
                 for potential_subset in self.knowledge.copy():
->>>>>>> 857d8108
                     if sentence == potential_subset:
                         continue
 
@@ -351,19 +299,10 @@
                             count=new_count
                         )
 
-<<<<<<< HEAD
-                        if newSentence in self.knowledge:
-                            continue
-
-                        newSentences.append(newSentence)
-                        newInferences = True
-
-=======
                         if len(new_cells) > 0 and newSentence not in self.knowledge:
                             newSentences.append(newSentence)
                             newInferences = True
 
->>>>>>> 857d8108
             if len(newSentences) <= 0:
                 continue
 
@@ -416,61 +355,4 @@
 
         self.moves_made.add(moveMade)
 
-        return moveMade
-
-<<<<<<< HEAD
-# game = Minesweeper(8,8,8)
-# ai = MinesweeperAI(8,8)
-# while True:
-#     move = ai.make_safe_move()
-#     if move is None:
-#         move = ai.make_random_move()
-#         if move is None:
-#             flags = ai.mines.copy()
-#             print("No moves left to make.")
-#             break
-#         else:
-#             print(move, "No known safe moves, AI making random move.")
-#     else:
-#         print(move, "AI making safe move.")
-
-#     if move:
-#         if game.is_mine(move):
-#             print(move, "Stepped on mine")
-
-#             print(ai.safes, ai.mines, ai.moves_made)
-#             break
-#         else:
-#             nearby = game.nearby_mines(move)
-#             ai.add_knowledge(move, nearby)
-
-#     time.sleep(1)
-=======
-
-def test_minesweeper_ai():
-    # Initialize the game and AI
-    game = Minesweeper(height=4, width=4, mines=1)
-    ai = MinesweeperAI(height=4, width=4)
-
-    # Manually set a known mine for this test case
-    known_mine = (0, 0)
-    game.mines.add(known_mine)
-    game.board[0][0] = True
-
-    # Inform AI of the known mine
-    ai.mark_mine(known_mine)
-
-    # Manually add a sentence to AI's knowledge
-    ai.knowledge.append(Sentence({(1, 2), (0, 3), (1, 3)}, 1))
-
-    # Invoke add_knowledge on a cell that is safe
-    ai.add_knowledge((1, 1), 1)
-
-    # Check the knowledge base and state of AI
-    print(f"Mines: {ai.mines}")
-    print(f"Safes: {ai.safes}")
-    for sentence in ai.knowledge:
-        print(f"Sentence: {sentence}")
-
-test_minesweeper_ai()
->>>>>>> 857d8108
+        return moveMade